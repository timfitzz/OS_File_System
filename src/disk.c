/* disk.c: SimpleFS disk emulator */

#include "sfs/disk.h"
#include "sfs/logging.h"

#include <fcntl.h>
#include <unistd.h>

/* Internal Prototypes */

bool    disk_sanity_check(Disk *disk, size_t blocknum, const char *data);
void    disk_clear_data(Disk *disk);

/* External Functions */

/**
 *
 * Opens disk at specified path with the specified number of blocks by doing
 * the following:
 *
 *  1. Allocate Disk structure and sets appropriate attributes.
 *
 *  2. Open file descriptor to specified path.
 *
 *  3. Truncate file to desired file size (blocks * BLOCK_SIZE).
 *
 * @param       path        Path to disk image to create.
 * @param       blocks      Number of blocks to allocate for disk image.
 *
 * @return      Pointer to newly allocated and configured Disk structure (NULL
 *              on failure).
 **/


Disk *	disk_open(const char *path, size_t blocks) {

    // allocate disk structure
    Disk *disk = malloc(sizeof(Disk));
    
    //setting data
    disk->blocks = blocks;
    disk->reads = 0;
    disk->writes = 0;

    // opening file descriptor
    int fd = open(path, O_RDWR | O_CREAT, 0600);
    if (fd < 0) {
        fprintf(stderr, "disk_open: open: %s\n", strerror(errno));
        free(disk);
        return NULL;
    }

    // truncating fd
    if (ftruncate(fd, blocks * BLOCK_SIZE)) {
        fprintf(stderr, "disk_open: ftruncate: %s\n", strerror(errno));
        free(disk);
        return NULL;
    }

    // setting the fd
    disk->fd = fd;

    return disk;
}

/**
 * Close disk structure by doing the following:
 *
 *  1. Close disk file descriptor.
 *
 *  2. Report number of disk reads and writes.
 *
 *  3. Release disk structure memory.
 *
 * @param       disk        Pointer to Disk structure.
 */
void	disk_close(Disk *disk) {

    // close fd
    if (close(disk->fd) < 0) {
        fprintf(stderr, "disk_close: close: %s\n", strerror(errno));
    }

    // report reads and writes
    printf("reads: %zu", disk->reads);
    printf("writes: %zu", disk->writes);

    // free disk
    free(disk);
}

/**
 * Read data from disk at specified block into data buffer by doing the
 * following:
 *
 *  1. Perform sanity check.
 *
 *  2. Seek to specified block.
 *
 *  3. Read from block to data buffer (must be BLOCK_SIZE).
 *
 * @param       disk        Pointer to Disk structure.
 * @param       block       Block number to perform operation on.
 * @param       data        Data buffer.
 *
 * @return      Number of bytes read.
 *              (BLOCK_SIZE on success, DISK_FAILURE on failure).
 **/
ssize_t disk_read(Disk *disk, size_t block, char *data) {
    
    // make sure disk exists
    if (disk == NULL) {
        return DISK_FAILURE;
    }

    // do sanity check
    if (!disk_sanity_check(disk, block, data)) {
        return DISK_FAILURE;
    }

    // look for the block
    if (lseek(disk->fd, block * BLOCK_SIZE, SEEK_SET) < 0) {
        fprintf(stderr, "disk_read: lseek: %s\n", strerror(errno));
        return DISK_FAILURE;
    }

    // read the block
    if (read(disk->fd, data, BLOCK_SIZE) != BLOCK_SIZE) {
        fprintf(stderr, "disk_read: unable to read: %s\n", strerror(errno));
        return DISK_FAILURE;
    }

    ++disk->reads;

    return BLOCK_SIZE;
}

/**
 * Write data to disk at specified block from data buffer by doing the
 * following:
 *
 *  1. Perform sanity check.
 *
 *  2. Seek to specified block.
 *
 *  3. Write data buffer (must be BLOCK_SIZE) to disk block.
 *
 * @param       disk        Pointer to Disk structure.
 * @param       block       Block number to perform operation on.
 * @param       data        Data buffer.
 *
 * @return      Number of bytes written.
 *              (BLOCK_SIZE on success, DISK_FAILURE on failure).
 **/
ssize_t disk_write(Disk *disk, size_t block, char *data) {

    // make sure disk exists
    if (disk == NULL) {
        return DISK_FAILURE;
    }

    // sanity check
    if (!disk_sanity_check(disk, block, data)) {
        return DISK_FAILURE;
    }

    // look for the block
    if (lseek(disk->fd, block * BLOCK_SIZE, SEEK_SET) < 0) {
        fprintf(stderr, "disk_write: lseek: %s\n", strerror(errno));
        return DISK_FAILURE;
    }

    // write the block
    if (write(disk->fd, data, BLOCK_SIZE) != BLOCK_SIZE) {
        fprintf(stderr, "disk_write: unable to write: %s\n", strerror(errno));
        return DISK_FAILURE;
    }

    ++disk->writes;
    return BLOCK_SIZE;
}

/* Internal Functions */

/**
 * Perform sanity check before read or write operation by doing the following:
 *
 *  1. Check for valid disk.
 *
 *  2. Check for valid block.
 *
 *  3. Check for valid data.
 *
 * @param       disk        Pointer to Disk structure.
 * @param       block       Block number to perform operation on.
 * @param       data        Data buffer.
 *
 * @return      Whether or not it is safe to perform a read/write operation
 *              (true for safe, false for unsafe).
 **/
bool    disk_sanity_check(Disk *disk, size_t blocknum, const char *data) {
    
    // check for valid disk
    if (disk == NULL) {
        return DISK_FAILURE;
    }

<<<<<<< HEAD
  
    // check valid block

    // check sought block is positive
    if (blocknum < 0) {
        return false;
    }

    // check sought block is valid
    if (blocknum >= disk->blocks) {
=======
    // check that block is valid
    // case - sought block is positive
    if (block < 0) {
        return false;
    }

    // case - sought block is valid
    if (block >= disk->blocks) {
>>>>>>> 320666fd
        return false;
    }

    // case - data buffer is valid
    if (data == NULL) {
        return false;
    }
    
    return true;
}


// helper function to clear data other than super block
void    disk_clear_data(Disk *disk) {
    Block empty;
    for (int i = 0; i < BLOCK_SIZE; ++i) {
        empty.data[i] = 0;
    }

    for (size_t j = 1; j < disk->blocks; ++j) {
        disk_write(disk, j, empty.data);
    }
}



/* vim: set expandtab sts=4 sw=:4 ts=8 ft=c: */<|MERGE_RESOLUTION|>--- conflicted
+++ resolved
@@ -204,8 +204,7 @@
     if (disk == NULL) {
         return DISK_FAILURE;
     }
-
-<<<<<<< HEAD
+  
   
     // check valid block
 
@@ -216,16 +215,6 @@
 
     // check sought block is valid
     if (blocknum >= disk->blocks) {
-=======
-    // check that block is valid
-    // case - sought block is positive
-    if (block < 0) {
-        return false;
-    }
-
-    // case - sought block is valid
-    if (block >= disk->blocks) {
->>>>>>> 320666fd
         return false;
     }
 
