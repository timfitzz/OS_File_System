/* fs.c: SimpleFS file system */

#include "sfs/fs.h"
#include "sfs/logging.h"
#include "sfs/utils.h"

#include <stdio.h>
#include <string.h>

<<<<<<< HEAD
/* Internal Prototypes */

void    fs_initialize_free_block_bitmap(FileSystem *fs);
void    disk_clear_data(Disk *disk);

bool    fs_load_inode(FileSystem *fs, size_t inode_number, Inode *node);
bool    fs_save_inode(FileSystem *fs, size_t inode_number, Inode *node);

=======

/* Internal Prototypes */

void    fs_initialize_free_block_bitmap(FileSystem *fs);
bool    fs_load_inode(FileSystem *fs, size_t inode_number, Inode *node);
bool    fs_save_inode(FileSystem *fs, size_t inode_number, Inode *node);


>>>>>>> 1d0bf014
/* External Functions */

/**
 * Debug FileSystem by doing the following:
 *
 *  1. Read SuperBlock and report its information.
 *
 *  2. Read Inode Table and report information about each Inode.
 *
 * @param       disk        Pointer to Disk structure.
 **/
void    fs_debug(Disk *disk) {
    Block block;

    /* Read SuperBlock */
    if (disk_read(disk, 0, block.data) == DISK_FAILURE) {
        return;
    }

    printf("SuperBlock:\n");
    printf("    magic number is %s\n",
        (block.super.magic_number == MAGIC_NUMBER) ? "valid" : "invalid");
    printf("    %u blocks\n"         , block.super.blocks);
    printf("    %u inode blocks\n"   , block.super.inode_blocks);
    printf("    %u inodes\n"         , block.super.inodes);

    /* Read Inodes */
<<<<<<< HEAD
    Block iblock;
    
    // loop through inode blocks
    for (uint32_t i = 1; i < block.super.inode_blocks; ++i) {
        // read inode block
        disk_read(disk, i, iblock.data);

        // loop through inodes in inode block
        for (uint32_t j = 0; j < INODES_PER_BLOCK; ++j) {
            Inode inode = iblock.inodes[j];
=======
    Block inodeBlock;
    
    // loop through inode blocks
    for (uint32_t i = 1; i <= block.super.inode_blocks; ++i) {
        // read inode block
        disk_read(disk, i, inodeBlock.data);

        // loop through inodes in inode block
        for (uint32_t j = 0; j < INODES_PER_BLOCK; ++j) {
            Inode inode = inodeBlock.inodes[j];
>>>>>>> 1d0bf014
            if (inode.valid) {
                printf("\n");
                printf("Inode %u:\n", i);
                printf("    size: %u\n", inode.size);
<<<<<<< HEAD
                printf("    direct blocks: %lu\n", (sizeof(inode.direct) / sizeof(uint32_t)));
=======
                printf("    direct blocks: %u\n", (sizeof(inode.direct) / sizeof(uint32_t)));
>>>>>>> 1d0bf014
            }

            // loop through direct pointers
            for (uint32_t k = 0; k < POINTERS_PER_INODE; ++k) {
                if (inode.direct[k]) {
                    printf(" %lu", (unsigned long)(inode.direct[k]));
                }
            }
            if (inode.indirect) {
                printf("\n");
                printf("    indirect block: %lu\n", (unsigned long)(inode.indirect));
                printf("    indirect data blocks:");

<<<<<<< HEAD
                Block inblock;
                disk_read(disk, inode.indirect, inblock.data);
                // loop through indirect pointers
                for (uint32_t a = 0; a < POINTERS_PER_BLOCK; ++a) {
                    if (inblock.pointers[a]){
                        printf(" %d",(inblock.pointers[a]));
                    }
                }
            }
        }
    }
}

/*
* in disk.c
*
// helper function to clear data other than super block
void disk_clear_data(Disk *disk) {
    Block empty;
    for (int i = 0; i < BLOCK_SIZE; ++i) {
        empty.data[i] = 0;
    }
    for (size_t j = 1; j < disk->blocks; ++j) {
        disk_write(disk, j, empty.data);
=======
                Block pointerBlock;
                disk_read(disk, inode.indirect, pointerBlock.data);
                // loop through indirect pointers
                for (uint32_t a = 0; a < POINTERS_PER_BLOCK; ++a) {
                    if (pointerBlock.pointers[a]){
                        printf(" %d",(pointerBlock.pointers[a]));
                    }
                }
            }
        }
>>>>>>> 1d0bf014
    }
}
*/

/*
* in disk.c
*
// helper function to clear data other than super block
void disk_clear_data(Disk *disk) {
    Block empty;
    for (int i = 0; i < BLOCK_SIZE; ++i) {
        empty.data[i] = 0;
    }

    for (size_t j = 1; j < disk->blocks; ++j) {
        disk_write(disk, j, empty.data);
    }
}
*/

/**
 * Format Disk by doing the following:
 *
 *  1. Write SuperBlock (with appropriate magic number, number of blocks,
 *  number of inode blocks, and number of inodes).
 *
 *  2. Clear all remaining blocks.
 *
 * Note: Do not format a mounted Disk!
 *
 * @param       fs      Pointer to FileSystem structure.
 * @param       disk    Pointer to Disk structure.
 * @return      Whether or not all disk operations were successful.
 **/
bool    fs_format(FileSystem *fs, Disk *disk) {
    // make sure not already mounted
    if (fs->disk == disk) {
        return false;
    }

    // write SuperBlock
    Block superBlock;
    superBlock.super.magic_number = MAGIC_NUMBER;
    superBlock.super.blocks = disk->blocks;

    // 10% of blocks must be inode blocks
    if (disk->blocks % 10 == 0) {
        superBlock.super.inode_blocks = disk->blocks / 10;
    }
    else {
        superBlock.super.inode_blocks = (disk->blocks / 10) + 1;
    }

    superBlock.super.inodes = superBlock.super.inode_blocks * INODES_PER_BLOCK;

    // write super block to first block on the disk
    disk_write(disk, 0, superBlock.data);
    

    // clear rest of the blocks in the disk
    disk_clear_data(disk);

    return true;
}

/**
 * Mount specified FileSystem to given Disk by doing the following:
 *
 *  1. Read and check SuperBlock (verify attributes).
 *
 *  2. Verify and record FileSystem disk attribute. 
 *
 *  3. Copy SuperBlock to FileSystem meta data attribute
 *
 *  4. Initialize FileSystem free blocks bitmap.
 *
 * Note: Do not mount a Disk that has already been mounted!
 *
 * @param       fs      Pointer to FileSystem structure.
 * @param       disk    Pointer to Disk structure.
 * @return      Whether or not the mount operation was successful.
 **/
bool    fs_mount(FileSystem *fs, Disk *disk) {
   // make sure not already mounted
    if (fs->disk == disk) {
        return false;
    }
<<<<<<< HEAD

    // verify SuperBlock
    Block superBlock;
    disk_read(disk, 0, superBlock.data);
=======
 

    // verify SuperBlock
    
    Block superBlock = disk_read(disk, 0, superBlock.data);
>>>>>>> 1d0bf014
    
    // magic number
    if (superBlock.super.magic_number != MAGIC_NUMBER) {
        return false;
    }

    // blocks
    if (superBlock.super.blocks != disk->blocks) {
        return false;
    }

    // number of inode blocks
    if (disk->blocks % 10 == 0) {
        if (superBlock.super.inode_blocks != disk->blocks / 10) {
            return false;
        }
    }
    else {
        if (superBlock.super.inode_blocks != (disk->blocks / 10) + 1) {
            return false;
        }
    }

    // number of inodes
    if (superBlock.super.inodes != superBlock.super.inode_blocks * INODES_PER_BLOCK) {
        return false;
    }
    
<<<<<<< HEAD
    // record file system disk attributes
    fs->disk = disk;
=======

    
    // record file system disk attributes
    fs->disk = disk;
    
>>>>>>> 1d0bf014

    // copy super block to meta data
    fs->meta_data.magic_number = superBlock.super.magic_number;
    fs->meta_data.blocks = superBlock.super.blocks;
    fs->meta_data.inode_blocks = superBlock.super.inode_blocks;
    fs->meta_data.inodes = superBlock.super.inodes;

<<<<<<< HEAD
    // initalize free blocks bitmap
    fs->free_blocks = malloc(fs->meta_data.blocks * sizeof(bool));
    fs_initialize_free_block_bitmap(fs); 
    
    // mark inodes, the direct blocks, the indirect blocks, and the pointers in the indirect blocks
    Block inodeBlock;
    for (uint32_t i = 0; i < fs->meta_data.inode_blocks; ++i) {
        
        disk_read(disk, i+1, inodeBlock.data);

        // loop through inodes in the inode block
=======

    // initalize free blocks bitmap
    fs->free_blocks = malloc(fs->meta_data.blocks * sizeof(bool));
    
    // initialize bitmap as all values to true
    fs_initialize_free_block_bitmap(fs);
    
    // super block is not free
    fs->free_blocks[0] = false;   
     
    // mark inodes, the direct blocks, the indirect blocks, and the pointers in the indirect blocks
    for (uint32_t i = 1; i <= fs->meta_data.inode_blocks; ++i) {
        fs->free_blocks[i] = false; 
        
        Block inodeBlock;
        disk_read(disk, i, inodeBlock.data);

        // loop through inodes in the inode blok
>>>>>>> 1d0bf014
        for (uint32_t j = 0; j < INODES_PER_BLOCK; ++j) {
            Inode inode = inodeBlock.inodes[j];
            
            // check if valid
            if (inode.valid) {
                    
                // loop through direct pointers
                for (uint32_t k = 0; k < POINTERS_PER_INODE; ++k) {
                    if (inode.direct[k]) {
                        fs->free_blocks[inode.direct[k]] = false;
                    }
                }

                // check indirect pointer
                if (inode.indirect) {
                    fs->free_blocks[inode.indirect] = false;

                    Block pointerBlock;
                    disk_read(disk, inode.indirect, pointerBlock.data);

                    // loop through indirect block
                    for (uint32_t a = 0; a < POINTERS_PER_BLOCK; ++a) {
<<<<<<< HEAD
                        if (pointerBlock.pointers[a]) {
                            fs->free_blocks[pointerBlock.pointers[a]] = false;
                        }
                    }
                }
            }
        }
    }
=======
                        if (pointerBlock[a]) {
                            fs->free_blocks[pointerBlock[a]] = false;
                        }
                    }
                }
            }
        }
    }
    
>>>>>>> 1d0bf014

    return true;
}


/**
 * Unmount FileSystem from internal Disk by doing the following:
 *
 *  1. Set FileSystem disk attribute.
 *
 *  2. Release free blocks bitmap.
 *
 * @param       fs      Pointer to FileSystem structure.
 **/
void    fs_unmount(FileSystem *fs) {
    fs->disk = NULL;
    free(fs->free_blocks);
}

/**
 * Allocate an Inode in the FileSystem Inode table by doing the following:
 *
 *  1. Search Inode table for free inode.
 *
 *  2. Reserve free inode in Inode table.
 *
 * Note: Be sure to record updates to Inode table to Disk.
 *
 * @param       fs      Pointer to FileSystem structure.
 * @return      Inode number of allocated Inode.
 **/
ssize_t fs_create(FileSystem *fs) {

    Block block;

    // loop through all inode blocks
    for (uint32_t i = 0; i < fs->meta_data.inode_blocks; ++i) {

        // read current inode block into block
        disk_read(fs->disk, i+1, block.data);

        // loop through inodes in the current inode block
        for (uint32_t j = 0; j < INODES_PER_BLOCK; ++j) {

            int base = i * INODES_PER_BLOCK;
            int offset = j;

            // find free inode in current inode block and create inode
            if (!block.inodes[j].valid) {
                block.inodes[j].valid = 1;
                disk_write(fs->disk, i+1, block.data);

                // return the created inode block number
                return (base + offset);
            }
        }
    }

    return -1;
}

/**
 * Remove Inode and associated data from FileSystem by doing the following:
 *
 *  1. Load and check status of Inode.
 *
 *  2. Release any direct blocks.
 *
 *  3. Release any indirect blocks.
 *
 *  4. Mark Inode as free in Inode table.
 *
 * @param       fs              Pointer to FileSystem structure.
 * @param       inode_number    Inode to remove.
 * @return      Whether or not removing the specified Inode was successful.
 **/
bool    fs_remove(FileSystem *fs, size_t inode_number) {

    // sanity check
    if (fs->disk == NULL) {
        return false;
    }

    // load inode information
    Inode remove_inode;
    bool valid_inode = fs_load_inode(fs, inode_number, &remove_inode);

    if (!valid_inode) {
        return false;
    }

    for (uint32_t i = 0; i < POINTERS_PER_INODE; ++i) {
        remove_inode.direct[i] = 0;
        fs->free_blocks[remove_inode.direct[i]] = true;
    }

    return false;
}

// load inode from specified number into Inode structure
bool    fs_load_inode(FileSystem *fs, size_t inode_number, Inode *node) {
    Block inodeBlock;
    
    // sanity check
    if (fs->disk == NULL) {
        return false;
    }

    // calculate block to read from
    size_t inode_block_num = (inode_number / INODES_PER_BLOCK) + 1;

    if (inode_block_num > fs.meta_data.inode_blocks) {
        return false;
    }
    
    // calculate inode in block to get
    uint32_t inode_num = (inode_number % INODES_PER_BLOCK)
    
    // read from disk
    disk_read(fs->disk, inode_block_num, inodeBlock.data);

    // set output
    node = inodeBlock.inodes[inode_num];
    
    // check node is valid before returning
    if (!node.valid) {
        return false;
    }    

    return true;
}

/**
 * Return size of specified Inode.
 *
 * @param       fs              Pointer to FileSystem structure.
 * @param       inode_number    Inode to remove.
 * @return      Size of specified Inode (-1 if does not exist).
 **/
ssize_t fs_stat(FileSystem *fs, size_t inode_number) {
    return -1;
}

/**
 * Read from the specified Inode into the data buffer exactly length bytes
 * beginning from the specified offset by doing the following:
 *
 *  1. Load Inode information.
 *
 *  2. Continuously read blocks and copy data to buffer.
 *
 *  Note: Data is read from direct blocks first, and then from indirect blocks.
 *
 * @param       fs              Pointer to FileSystem structure.
 * @param       inode_number    Inode to read data from.
 * @param       data            Buffer to copy data to.
 * @param       length          Number of bytes to read.
 * @param       offset          Byte offset from which to begin reading.
 * @return      Number of bytes read (-1 on error).
 **/
ssize_t fs_read(FileSystem *fs, size_t inode_number, char *data, size_t length, size_t offset) {
    return -1;
}

/**
 * Write to the specified Inode from the data buffer exactly length bytes
 * beginning from the specified offset by doing the following:
 *
 *  1. Load Inode information.
 *
 *  2. Continuously copy data from buffer to blocks.
 *
 *  Note: Data is read from direct blocks first, and then from indirect blocks.
 *
 * @param       fs              Pointer to FileSystem structure.
 * @param       inode_number    Inode to write data to.
 * @param       data            Buffer with data to copy
 * @param       length          Number of bytes to write.
 * @param       offset          Byte offset from which to begin writing.
 * @return      Number of bytes read (-1 on error).
 **/
ssize_t fs_write(FileSystem *fs, size_t inode_number, char *data, size_t length, size_t offset) {
    return -1;
}


<<<<<<< HEAD
// helper function to initialize bitmap
void    fs_initialize_free_block_bitmap(FileSystem *fs) {

    // initialize all blocks to true (Free)
    for (uint32_t i = 0; i < fs->meta_data.blocks; i++) {       
        fs->free_blocks[i] = true;
    }

    // set super block to false (Occupied)
    fs->free_blocks[0] = false;

    // set inode blocks to false (Occupied)
    for (uint32_t i = 0; i < fs->meta_data.inode_blocks; i++) {
        fs->free_blocks[i+1] = false;
    }
}

// helper function to clear data other than super block
void    disk_clear_data(Disk *disk) {

    // initialize new block to all 0 (empty)
    Block block;
    for (size_t i = 0; i < BLOCK_SIZE; ++i) {
        block.data[i] = 0;
    }

    // write the empty block to all blocks on disk except superblock
    for (size_t j = 1; j < disk->blocks; ++j) {
        disk_write(disk, j, block.data);
    }
}

=======
// sets all values in bitmap to true
void    fs_initialize_free_block_bitmap(FileSystem *fs) {
    for (uint32_t i = 0; i < fs->meta_data.blocks; ++i) {       
        fs->free_blocks[i] = true;
    }
}


// load inode from specified number into Inode structure
bool    fs_load_inode(FileSystem *fs, size_t inode_number, Inode *node) {
    Block inodeBlock;
    
    // sanity check
    if (fs->disk == NULL) {
        return false;
    }

    // calculate block to read from
    size_t inode_block_num = (inode_number / INODES_PER_BLOCK) + 1;

    if (inode_block_num > fs.meta_data.inode_blocks) {
        return false;
    }
    
    // calculate inode in block to get
    uint32_t inode_num = (inode_number % INODES_PER_BLOCK)

    
    // read from disk
    disk_read(fs->disk, inode_block_num, inodeBlock.data);

    // set output
    node = inodeBlock.inodes[inode_num];
    
    // check node is valid before returning
    if (!node.valid) {
        return false;
    }    

    return true;

}


>>>>>>> 1d0bf014
/* vim: set expandtab sts=4 sw=4 ts=8 ft=c: */<|MERGE_RESOLUTION|>--- conflicted
+++ resolved
@@ -7,7 +7,7 @@
 #include <stdio.h>
 #include <string.h>
 
-<<<<<<< HEAD
+
 /* Internal Prototypes */
 
 void    fs_initialize_free_block_bitmap(FileSystem *fs);
@@ -16,16 +16,7 @@
 bool    fs_load_inode(FileSystem *fs, size_t inode_number, Inode *node);
 bool    fs_save_inode(FileSystem *fs, size_t inode_number, Inode *node);
 
-=======
-
-/* Internal Prototypes */
-
-void    fs_initialize_free_block_bitmap(FileSystem *fs);
-bool    fs_load_inode(FileSystem *fs, size_t inode_number, Inode *node);
-bool    fs_save_inode(FileSystem *fs, size_t inode_number, Inode *node);
-
-
->>>>>>> 1d0bf014
+
 /* External Functions */
 
 /**
@@ -53,18 +44,7 @@
     printf("    %u inodes\n"         , block.super.inodes);
 
     /* Read Inodes */
-<<<<<<< HEAD
-    Block iblock;
-    
-    // loop through inode blocks
-    for (uint32_t i = 1; i < block.super.inode_blocks; ++i) {
-        // read inode block
-        disk_read(disk, i, iblock.data);
-
-        // loop through inodes in inode block
-        for (uint32_t j = 0; j < INODES_PER_BLOCK; ++j) {
-            Inode inode = iblock.inodes[j];
-=======
+
     Block inodeBlock;
     
     // loop through inode blocks
@@ -75,16 +55,13 @@
         // loop through inodes in inode block
         for (uint32_t j = 0; j < INODES_PER_BLOCK; ++j) {
             Inode inode = inodeBlock.inodes[j];
->>>>>>> 1d0bf014
+
             if (inode.valid) {
                 printf("\n");
                 printf("Inode %u:\n", i);
                 printf("    size: %u\n", inode.size);
-<<<<<<< HEAD
                 printf("    direct blocks: %lu\n", (sizeof(inode.direct) / sizeof(uint32_t)));
-=======
-                printf("    direct blocks: %u\n", (sizeof(inode.direct) / sizeof(uint32_t)));
->>>>>>> 1d0bf014
+
             }
 
             // loop through direct pointers
@@ -98,21 +75,23 @@
                 printf("    indirect block: %lu\n", (unsigned long)(inode.indirect));
                 printf("    indirect data blocks:");
 
-<<<<<<< HEAD
-                Block inblock;
-                disk_read(disk, inode.indirect, inblock.data);
+
+                Block pointerBlock;
+                disk_read(disk, inode.indirect, pointerBlock.data);
                 // loop through indirect pointers
                 for (uint32_t a = 0; a < POINTERS_PER_BLOCK; ++a) {
-                    if (inblock.pointers[a]){
-                        printf(" %d",(inblock.pointers[a]));
+                    if (pointerBlock.pointers[a]){
+                        printf(" %d",(pointerBlock.pointers[a]));
+
                     }
                 }
             }
         }
-    }
-}
-
-/*
+
+    }
+}
+
+
 * in disk.c
 *
 // helper function to clear data other than super block
@@ -123,37 +102,10 @@
     }
     for (size_t j = 1; j < disk->blocks; ++j) {
         disk_write(disk, j, empty.data);
-=======
-                Block pointerBlock;
-                disk_read(disk, inode.indirect, pointerBlock.data);
-                // loop through indirect pointers
-                for (uint32_t a = 0; a < POINTERS_PER_BLOCK; ++a) {
-                    if (pointerBlock.pointers[a]){
-                        printf(" %d",(pointerBlock.pointers[a]));
-                    }
-                }
-            }
-        }
->>>>>>> 1d0bf014
-    }
-}
-*/
-
-/*
-* in disk.c
-*
-// helper function to clear data other than super block
-void disk_clear_data(Disk *disk) {
-    Block empty;
-    for (int i = 0; i < BLOCK_SIZE; ++i) {
-        empty.data[i] = 0;
-    }
-
-    for (size_t j = 1; j < disk->blocks; ++j) {
-        disk_write(disk, j, empty.data);
-    }
-}
-*/
+
+    }
+}
+
 
 /**
  * Format Disk by doing the following:
@@ -222,18 +174,12 @@
     if (fs->disk == disk) {
         return false;
     }
-<<<<<<< HEAD
+
 
     // verify SuperBlock
     Block superBlock;
     disk_read(disk, 0, superBlock.data);
-=======
- 
-
-    // verify SuperBlock
-    
-    Block superBlock = disk_read(disk, 0, superBlock.data);
->>>>>>> 1d0bf014
+
     
     // magic number
     if (superBlock.super.magic_number != MAGIC_NUMBER) {
@@ -261,17 +207,9 @@
     if (superBlock.super.inodes != superBlock.super.inode_blocks * INODES_PER_BLOCK) {
         return false;
     }
-    
-<<<<<<< HEAD
+
     // record file system disk attributes
     fs->disk = disk;
-=======
-
-    
-    // record file system disk attributes
-    fs->disk = disk;
-    
->>>>>>> 1d0bf014
 
     // copy super block to meta data
     fs->meta_data.magic_number = superBlock.super.magic_number;
@@ -279,38 +217,218 @@
     fs->meta_data.inode_blocks = superBlock.super.inode_blocks;
     fs->meta_data.inodes = superBlock.super.inodes;
 
-<<<<<<< HEAD
+
     // initalize free blocks bitmap
     fs->free_blocks = malloc(fs->meta_data.blocks * sizeof(bool));
     fs_initialize_free_block_bitmap(fs); 
     
+    
+    return true;
+}
+
+
+/**
+ * Unmount FileSystem from internal Disk by doing the following:
+ *
+ *  1. Set FileSystem disk attribute.
+ *
+ *  2. Release free blocks bitmap.
+ *
+ * @param       fs      Pointer to FileSystem structure.
+ **/
+void    fs_unmount(FileSystem *fs) {
+    fs->disk = NULL;
+    free(fs->free_blocks);
+}
+
+/**
+ * Allocate an Inode in the FileSystem Inode table by doing the following:
+ *
+ *  1. Search Inode table for free inode.
+ *
+ *  2. Reserve free inode in Inode table.
+ *
+ * Note: Be sure to record updates to Inode table to Disk.
+ *
+ * @param       fs      Pointer to FileSystem structure.
+ * @return      Inode number of allocated Inode.
+ **/
+ssize_t fs_create(FileSystem *fs) {
+
+    Block block;
+
+    // loop through all inode blocks
+    for (uint32_t i = 0; i < fs->meta_data.inode_blocks; ++i) {
+
+        // read current inode block into block
+        disk_read(fs->disk, i+1, block.data);
+
+        // loop through inodes in the current inode block
+        for (uint32_t j = 0; j < INODES_PER_BLOCK; ++j) {
+
+            int base = i * INODES_PER_BLOCK;
+            int offset = j;
+
+            // find free inode in current inode block and create inode
+            if (!block.inodes[j].valid) {
+                block.inodes[j].valid = 1;
+                disk_write(fs->disk, i+1, block.data);
+
+                // return the created inode block number
+                return (base + offset);
+            }
+        }
+    }
+
+    return -1;
+}
+
+/**
+ * Remove Inode and associated data from FileSystem by doing the following:
+ *
+ *  1. Load and check status of Inode.
+ *
+ *  2. Release any direct blocks.
+ *
+ *  3. Release any indirect blocks.
+ *
+ *  4. Mark Inode as free in Inode table.
+ *
+ * @param       fs              Pointer to FileSystem structure.
+ * @param       inode_number    Inode to remove.
+ * @return      Whether or not removing the specified Inode was successful.
+ **/
+bool    fs_remove(FileSystem *fs, size_t inode_number) {
+
+    // sanity check
+    if (fs->disk == NULL) {
+        return false;
+    }
+
+    // load inode information
+    Inode remove_inode;
+    bool valid_inode = fs_load_inode(fs, inode_number, &remove_inode);
+
+    if (!valid_inode) {
+        return false;
+    }
+
+    for (uint32_t i = 0; i < POINTERS_PER_INODE; ++i) {
+        remove_inode.direct[i] = 0;
+        fs->free_blocks[remove_inode.direct[i]] = true;
+    }
+
+    return false;
+}
+
+// load inode from specified number into Inode structure
+bool    fs_load_inode(FileSystem *fs, size_t inode_number, Inode *node) {
+    Block inodeBlock;
+    
+    // sanity check
+    if (fs->disk == NULL) {
+        return false;
+    }
+
+    // calculate block to read from
+    size_t inode_block_num = (inode_number / INODES_PER_BLOCK) + 1;
+
+    if (inode_block_num > fs.meta_data.inode_blocks) {
+        return false;
+    }
+    
+    // calculate inode in block to get
+    uint32_t inode_num = (inode_number % INODES_PER_BLOCK)
+    
+    // read from disk
+    disk_read(fs->disk, inode_block_num, inodeBlock.data);
+
+    // set output
+    node = inodeBlock.inodes[inode_num];
+    
+    // check node is valid before returning
+    if (!node.valid) {
+        return false;
+    }    
+
+    return true;
+}
+
+/**
+ * Return size of specified Inode.
+ *
+ * @param       fs              Pointer to FileSystem structure.
+ * @param       inode_number    Inode to remove.
+ * @return      Size of specified Inode (-1 if does not exist).
+ **/
+ssize_t fs_stat(FileSystem *fs, size_t inode_number) {
+    return -1;
+}
+
+/**
+ * Read from the specified Inode into the data buffer exactly length bytes
+ * beginning from the specified offset by doing the following:
+ *
+ *  1. Load Inode information.
+ *
+ *  2. Continuously read blocks and copy data to buffer.
+ *
+ *  Note: Data is read from direct blocks first, and then from indirect blocks.
+ *
+ * @param       fs              Pointer to FileSystem structure.
+ * @param       inode_number    Inode to read data from.
+ * @param       data            Buffer to copy data to.
+ * @param       length          Number of bytes to read.
+ * @param       offset          Byte offset from which to begin reading.
+ * @return      Number of bytes read (-1 on error).
+ **/
+ssize_t fs_read(FileSystem *fs, size_t inode_number, char *data, size_t length, size_t offset) {
+    return -1;
+}
+
+/**
+ * Write to the specified Inode from the data buffer exactly length bytes
+ * beginning from the specified offset by doing the following:
+ *
+ *  1. Load Inode information.
+ *
+ *  2. Continuously copy data from buffer to blocks.
+ *
+ *  Note: Data is read from direct blocks first, and then from indirect blocks.
+ *
+ * @param       fs              Pointer to FileSystem structure.
+ * @param       inode_number    Inode to write data to.
+ * @param       data            Buffer with data to copy
+ * @param       length          Number of bytes to write.
+ * @param       offset          Byte offset from which to begin writing.
+ * @return      Number of bytes read (-1 on error).
+ **/
+ssize_t fs_write(FileSystem *fs, size_t inode_number, char *data, size_t length, size_t offset) {
+    return -1;
+}
+
+
+
+// helper function to initialize bitmap
+void    fs_initialize_free_block_bitmap(FileSystem *fs) {
+
+    // initialize all blocks to true (Free)
+    for (uint32_t i = 0; i < fs->meta_data.blocks; i++) {       
+        fs->free_blocks[i] = true;
+    }
+
+    // set super block to false (Occupied)
+    fs->free_blocks[0] = false;
+    
     // mark inodes, the direct blocks, the indirect blocks, and the pointers in the indirect blocks
     Block inodeBlock;
     for (uint32_t i = 0; i < fs->meta_data.inode_blocks; ++i) {
+        fs->free_blocks[i+1] = false;
         
         disk_read(disk, i+1, inodeBlock.data);
 
         // loop through inodes in the inode block
-=======
-
-    // initalize free blocks bitmap
-    fs->free_blocks = malloc(fs->meta_data.blocks * sizeof(bool));
-    
-    // initialize bitmap as all values to true
-    fs_initialize_free_block_bitmap(fs);
-    
-    // super block is not free
-    fs->free_blocks[0] = false;   
-     
-    // mark inodes, the direct blocks, the indirect blocks, and the pointers in the indirect blocks
-    for (uint32_t i = 1; i <= fs->meta_data.inode_blocks; ++i) {
-        fs->free_blocks[i] = false; 
-        
-        Block inodeBlock;
-        disk_read(disk, i, inodeBlock.data);
-
-        // loop through inodes in the inode blok
->>>>>>> 1d0bf014
+
         for (uint32_t j = 0; j < INODES_PER_BLOCK; ++j) {
             Inode inode = inodeBlock.inodes[j];
             
@@ -333,228 +451,17 @@
 
                     // loop through indirect block
                     for (uint32_t a = 0; a < POINTERS_PER_BLOCK; ++a) {
-<<<<<<< HEAD
+
                         if (pointerBlock.pointers[a]) {
                             fs->free_blocks[pointerBlock.pointers[a]] = false;
+
                         }
                     }
                 }
             }
         }
     }
-=======
-                        if (pointerBlock[a]) {
-                            fs->free_blocks[pointerBlock[a]] = false;
-                        }
-                    }
-                }
-            }
-        }
-    }
-    
->>>>>>> 1d0bf014
-
-    return true;
-}
-
-
-/**
- * Unmount FileSystem from internal Disk by doing the following:
- *
- *  1. Set FileSystem disk attribute.
- *
- *  2. Release free blocks bitmap.
- *
- * @param       fs      Pointer to FileSystem structure.
- **/
-void    fs_unmount(FileSystem *fs) {
-    fs->disk = NULL;
-    free(fs->free_blocks);
-}
-
-/**
- * Allocate an Inode in the FileSystem Inode table by doing the following:
- *
- *  1. Search Inode table for free inode.
- *
- *  2. Reserve free inode in Inode table.
- *
- * Note: Be sure to record updates to Inode table to Disk.
- *
- * @param       fs      Pointer to FileSystem structure.
- * @return      Inode number of allocated Inode.
- **/
-ssize_t fs_create(FileSystem *fs) {
-
-    Block block;
-
-    // loop through all inode blocks
-    for (uint32_t i = 0; i < fs->meta_data.inode_blocks; ++i) {
-
-        // read current inode block into block
-        disk_read(fs->disk, i+1, block.data);
-
-        // loop through inodes in the current inode block
-        for (uint32_t j = 0; j < INODES_PER_BLOCK; ++j) {
-
-            int base = i * INODES_PER_BLOCK;
-            int offset = j;
-
-            // find free inode in current inode block and create inode
-            if (!block.inodes[j].valid) {
-                block.inodes[j].valid = 1;
-                disk_write(fs->disk, i+1, block.data);
-
-                // return the created inode block number
-                return (base + offset);
-            }
-        }
-    }
-
-    return -1;
-}
-
-/**
- * Remove Inode and associated data from FileSystem by doing the following:
- *
- *  1. Load and check status of Inode.
- *
- *  2. Release any direct blocks.
- *
- *  3. Release any indirect blocks.
- *
- *  4. Mark Inode as free in Inode table.
- *
- * @param       fs              Pointer to FileSystem structure.
- * @param       inode_number    Inode to remove.
- * @return      Whether or not removing the specified Inode was successful.
- **/
-bool    fs_remove(FileSystem *fs, size_t inode_number) {
-
-    // sanity check
-    if (fs->disk == NULL) {
-        return false;
-    }
-
-    // load inode information
-    Inode remove_inode;
-    bool valid_inode = fs_load_inode(fs, inode_number, &remove_inode);
-
-    if (!valid_inode) {
-        return false;
-    }
-
-    for (uint32_t i = 0; i < POINTERS_PER_INODE; ++i) {
-        remove_inode.direct[i] = 0;
-        fs->free_blocks[remove_inode.direct[i]] = true;
-    }
-
-    return false;
-}
-
-// load inode from specified number into Inode structure
-bool    fs_load_inode(FileSystem *fs, size_t inode_number, Inode *node) {
-    Block inodeBlock;
-    
-    // sanity check
-    if (fs->disk == NULL) {
-        return false;
-    }
-
-    // calculate block to read from
-    size_t inode_block_num = (inode_number / INODES_PER_BLOCK) + 1;
-
-    if (inode_block_num > fs.meta_data.inode_blocks) {
-        return false;
-    }
-    
-    // calculate inode in block to get
-    uint32_t inode_num = (inode_number % INODES_PER_BLOCK)
-    
-    // read from disk
-    disk_read(fs->disk, inode_block_num, inodeBlock.data);
-
-    // set output
-    node = inodeBlock.inodes[inode_num];
-    
-    // check node is valid before returning
-    if (!node.valid) {
-        return false;
-    }    
-
-    return true;
-}
-
-/**
- * Return size of specified Inode.
- *
- * @param       fs              Pointer to FileSystem structure.
- * @param       inode_number    Inode to remove.
- * @return      Size of specified Inode (-1 if does not exist).
- **/
-ssize_t fs_stat(FileSystem *fs, size_t inode_number) {
-    return -1;
-}
-
-/**
- * Read from the specified Inode into the data buffer exactly length bytes
- * beginning from the specified offset by doing the following:
- *
- *  1. Load Inode information.
- *
- *  2. Continuously read blocks and copy data to buffer.
- *
- *  Note: Data is read from direct blocks first, and then from indirect blocks.
- *
- * @param       fs              Pointer to FileSystem structure.
- * @param       inode_number    Inode to read data from.
- * @param       data            Buffer to copy data to.
- * @param       length          Number of bytes to read.
- * @param       offset          Byte offset from which to begin reading.
- * @return      Number of bytes read (-1 on error).
- **/
-ssize_t fs_read(FileSystem *fs, size_t inode_number, char *data, size_t length, size_t offset) {
-    return -1;
-}
-
-/**
- * Write to the specified Inode from the data buffer exactly length bytes
- * beginning from the specified offset by doing the following:
- *
- *  1. Load Inode information.
- *
- *  2. Continuously copy data from buffer to blocks.
- *
- *  Note: Data is read from direct blocks first, and then from indirect blocks.
- *
- * @param       fs              Pointer to FileSystem structure.
- * @param       inode_number    Inode to write data to.
- * @param       data            Buffer with data to copy
- * @param       length          Number of bytes to write.
- * @param       offset          Byte offset from which to begin writing.
- * @return      Number of bytes read (-1 on error).
- **/
-ssize_t fs_write(FileSystem *fs, size_t inode_number, char *data, size_t length, size_t offset) {
-    return -1;
-}
-
-
-<<<<<<< HEAD
-// helper function to initialize bitmap
-void    fs_initialize_free_block_bitmap(FileSystem *fs) {
-
-    // initialize all blocks to true (Free)
-    for (uint32_t i = 0; i < fs->meta_data.blocks; i++) {       
-        fs->free_blocks[i] = true;
-    }
-
-    // set super block to false (Occupied)
-    fs->free_blocks[0] = false;
-
-    // set inode blocks to false (Occupied)
-    for (uint32_t i = 0; i < fs->meta_data.inode_blocks; i++) {
-        fs->free_blocks[i+1] = false;
-    }
+
 }
 
 // helper function to clear data other than super block
@@ -572,13 +479,7 @@
     }
 }
 
-=======
-// sets all values in bitmap to true
-void    fs_initialize_free_block_bitmap(FileSystem *fs) {
-    for (uint32_t i = 0; i < fs->meta_data.blocks; ++i) {       
-        fs->free_blocks[i] = true;
-    }
-}
+
 
 
 // load inode from specified number into Inode structure
@@ -617,5 +518,4 @@
 }
 
 
->>>>>>> 1d0bf014
 /* vim: set expandtab sts=4 sw=4 ts=8 ft=c: */